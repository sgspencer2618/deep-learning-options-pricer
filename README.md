--- conflicted
+++ resolved
@@ -147,7 +147,6 @@
 |            |              |                    
 |             |              |
 ## Limitations & Future Work
-<<<<<<< HEAD
 
 ### Limitations
 1. Model underestimates ultra-expensive, illiquid contracts due to data imbalance
@@ -158,22 +157,6 @@
 - Ensemble models
 - More features
 - Opportunities for transfer learning, real-time inference, and online retraining.
-=======
-Based on observations and evaluation metrics:
-
-### Limitations
-- The model tends to **consistently underestimate** ultra-expensive illiquid contracts due to training data imbalance
-- Only considers vanilla options (no spreads or multileg support)
-- Would benefit from more exogenous data (macro, rates, VIX, etc)
-
-- 
-### Next Steps
-- ensemble model exploration
-- more features
-- production-grade deployment
-- Opportunities for transfer learning, real-time inference, and online retraining.
-
->>>>>>> fff1b0b1
 ## How to Run
 ...
 ## References
